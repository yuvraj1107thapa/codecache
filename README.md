<div align="center">

# `CodeCache 🌟`

<i>CodeCache is a web application designed for developers to efficiently manage and access code snippets. With features like authentication, a responsive design, and a user-friendly interface, CodeCache aims to streamline code snippet management and enhance developer productivity. 🚀
</i>

</div>

<div align = "center">
<br>

<table align="center">
    <thead align="center">
        <tr border: 1px;>
            <td><b>🌟 Stars</b></td>
            <td><b>🍴 Forks</b></td>
            <td><b>🐛 Issues</b></td>
            <td><b>🔔 Open PRs</b></td>
            <td><b>🔕 Close PRs</b></td>
            <td><b>🛠️ Languages</b></td>
            <td><b>👥 Contributors</b></td>
        </tr>
     </thead>
    <tbody>
         <tr>
            <td><img alt="Stars" src="https://img.shields.io/github/stars/notsoocool/codecache?style=flat&logo=github"/></td>
            <td><img alt="Forks" src="https://img.shields.io/github/forks/notsoocool/codecache?style=flat&logo=github"/></td>
            <td><img alt="Issues" src="https://img.shields.io/github/issues/notsoocool/codecache?style=flat&logo=github"/></td>
            <td><img alt="Open Pull Requests" src="https://img.shields.io/github/issues-pr/notsoocool/codecache?style=flat&logo=github"/></td>
           <td><img alt="Close Pull Requests" src="https://img.shields.io/github/issues-pr-closed/notsoocool/codecache?style=flat&color=critical&logo=github"/></td>
           <td><img alt="GitHub language count" src="https://img.shields.io/github/languages/count/notsoocool/codecache?style=flat&color=green&logo=github"></td>
         <td><img alt="GitHub Contributors count" src="https://img.shields.io/github/contributors/notsoocool/codecache?style=flat&color=blue&logo=github"/></td>
        </tr>
    </tbody>
</table>
</div>
<br>

## Features 📋

- **Code Snippet Management**: Save, view, and organize code snippets with metadata including language, tags, and descriptions. 🗂️
- **Authentication**: Secure user authentication with Clerk. 🔒
- **Responsive Design**: Built with TailwindCSS for a modern and adaptable layout. 📱
- **User-Friendly Interface**: Intuitive design for easy interaction with code snippets. 🎨

# Technologies Used 🔧

- **Frontend**: 
   - ![Next JS](https://img.shields.io/badge/Next-black?style=for-the-badge&logo=next.js&logoColor=white) 
   - ![TailwindCSS](https://img.shields.io/badge/tailwindcss-%2338B2AC.svg?style=for-the-badge&logo=tailwind-css&logoColor=white)
- **Backend**:
   - ![MongoDB](https://img.shields.io/badge/MongoDB-%234ea94b.svg?style=for-the-badge&logo=mongodb&logoColor=white)
   - ![Mongoose](https://img.shields.io/badge/Mongoose-%23880000.svg?style=for-the-badge&logo=mongoose&logoColor=white)
- **Authentication**: 
   - ![Clerk](https://img.shields.io/badge/Clerk-6C47FF.svg?style=for-the-badge&logo=Clerk&logoColor=white)
- **Build & Deployment**: 
   - ![Bun](https://img.shields.io/badge/Bun-%23000000.svg?style=for-the-badge&logo=bun&logoColor=white)

## Getting Started 🚀

To get started with CodeCache, follow these steps:

### Prerequisites 🛠️

- **Node.js**: Ensure you have Node.js installed. [Download Node.js](https://nodejs.org/)
- **Bun**: Install Bun if you haven't already. [Install Bun](https://bun.sh/)

### Setup 📝

1. **Clone the Repository**

   First, clone the repository from GitHub to your local machine:

   ```bash
   git clone https://github.com/notsoocool/codecache.git
   cd codecache
   ```

2. **Install Dependencies**

   Use Bun to install the necessary dependencies for the project:

   ```bash
   bun install
   ```

3. **Create Environment Variables**

   Create a `.env.local` file from the `.env.sample` file provided:

   ```bash
   cp .env.sample .env.local
   ```

   Update the `.env.local` file with your MongoDB connection string and other necessary environment variables.

4. **Run the Development Server**

   Start the development server using Bun:

   ```bash
   bun dev
   ```

   ***Open your browser*** and go to `http://localhost:3000` to view the application. 🌐

---

### Usage 📖

- **Homepage**: The homepage serves as the central hub of CodeCache, offering a comprehensive introduction to the application. It features a well-structured header and footer for seamless navigation, ensuring users can easily access different sections of the site. The homepage highlights the core functionalities of CodeCache, providing users with an overview of what they can achieve with the platform. 🏠

- **Authentication**: CodeCache employs Clerk for secure user authentication, ensuring that only authorized users can access personalized features. The authentication process is straightforward, allowing users to sign in quickly and securely. Once authenticated, users can enjoy a tailored experience, with access to their saved snippets and personalized settings. 🔑

- **Snippet Management**: One of the key features of CodeCache is its robust snippet management system. Users can effortlessly add new code snippets, view existing ones, and organize them using various metadata such as language, tags, and descriptions. The intuitive interface makes it easy to manage snippets, ensuring that users can quickly find and utilize their code snippets when needed. 📝

---

3. **Create Environment Variables**

   Create a `.env.local` file from the `.env.sample` file provided:

   ```bash
   cp .env.sample .env.local
   ```

   Update the `.env.local` file with your MongoDB connection string and other necessary environment variables.

4. **Run the Development Server**

   ```bash
   bun dev
   ```

   Open your browser and go to `http://localhost:3000` to view the application. 🌐

### Usage 📖

- **Homepage**: Provides an introduction to CodeCache and features a header and footer for navigation. 🏠
- **Authentication**: Sign in using Clerk to access personalized features. 🔑
- **Snippet Management**: Add, view, and organize code snippets through the provided interface. 📝

## Contributing 🤝

We welcome contributions to CodeCache! To contribute:

1. **Fork the repository** 🍴

   Fork the repository by clicking the [Fork](https://github.com/notsoocool/codecache/fork) button on the top right-corner.

2. **Clone your forked repository** 🖥️

   Clone the forked repository to your local machine:

   ```bash
   git clone https://github.com/your-username/codecache.git
   cd codecache
   ```

3. **Create a new branch** 🌱

   Create a new branch for your feature or bug fix:

   ```bash
   git checkout -b feature/your-feature
   ```

4. **Make your changes** ✨

   Make the necessary changes to the codebase. Ensure your code follows the project's coding standards and conventions.

5. **Commit your changes** 💾

   Commit your changes with a descriptive commit message:

   ```bash
   git add .
   git commit -m "Add feature: your-feature"
   ```

6. **Push your changes** 🚀

   Push your changes to your forked repository:

   ```bash
   git push origin feature/your-feature
   ```

7. **Create a pull request** 🔄

   Go to the original repository on GitHub and click the "New pull request" button. Select your branch from the "compare" dropdown and submit the pull request.

For more detailed instructions, refer to the [GitHub documentation on creating a pull request](https://docs.github.com/en/github/collaborating-with-issues-and-pull-requests/creating-a-pull-request).

Thank you for contributing to CodeCache! Your help is greatly appreciated. 🌟

### License 📝

This project is licensed under the MIT License. See the [LICENSE](LICENSE) file for details.

### Contact 📬

For any questions or support, please reach out to [vyasyajush@gmail.com](mailto:vyasyajush@gmail.com).

---

**Join us in building CodeCache with notsoocool!** 🌟

Explore the project on [GitHub](https://github.com/notsoocool/codecache) and join our community to contribute, provide feedback, or stay updated with our latest developments. 💬

---

## Contributors
We are immensely grateful to the following amazing individuals who have contributed their time, effort, and expertise to make this project better. Your contributions, whether through code, documentation, bug reports, or feature suggestions, have been invaluable. Thank you for helping us build and improve CodeCache! 🌟✨

Your dedication and hard work are what drive this project forward, and we couldn't have done it without you. Each contribution, no matter how small, plays a crucial role in our journey towards creating a more efficient and user-friendly tool for developers. 🙌💻

We look forward to your continued support and collaboration. Together, we can achieve even greater heights! 🚀🌐

Thank you once again to all our contributors! Your efforts are truly appreciated. 💖👏

<div align="center">
   <img src="CONTRIBUTORS.svg">
</div>

<!-- readme: contributors -start 
<table>
	<tbody>
		<tr>
            <td align="center">
                <a href="https://github.com/notsoocool">
                    <img src="https://avatars.githubusercontent.com/u/35025375?v=4" width="100;" alt="notsoocool"/>
                    <br />
                    <sub><b>Yajush Vyas</b></sub>
                </a>
            </td>
            <td align="center">
                <a href="https://github.com/yashksaini-coder">
                    <img src="https://avatars.githubusercontent.com/u/115717039?v=4" width="100;" alt="yashksaini-coder"/>
                    <br />
                    <sub><b>Yash Kumar Saini</b></sub>
                </a>
            </td>
            <td align="center">
                <a href="https://github.com/shubhagarwal1">
                    <img src="https://avatars.githubusercontent.com/u/105449260?v=4" width="100;" alt="shubhagarwal1"/>
                    <br />
                    <sub><b>Shubh Agarwal</b></sub>
                </a>
            </td>
            <td align="center">
                <a href="https://github.com/samyak-aditya">
                    <img src="https://avatars.githubusercontent.com/u/91079592?v=4" width="100;" alt="samyak-aditya"/>
                    <br />
                    <sub><b>Samyak Aditya</b></sub>
                </a>
            </td>
		</tr>
	<tbody>
</table>
<!-- readme: contributors -end -->
<<<<<<< HEAD
=======

---

<!-- 
### &#8627; Stargazers

<div align='center'>

[![Stargazers repo roster for @notsoocool/codecache](https://reporoster.com/stars/notsoocool/codecache)](https://github.com/notsoocool/codecache/stargazers)

</div>

### &#8627; Forkers
<div align='center'>

[![Forkers repo roster for @notsoocool/codecache](https://reporoster.com/forks/notsoocool/codecache)](https://github.com/notsoocool/codecache/network/members)

</div> -->
>>>>>>> db71bb26
<|MERGE_RESOLUTION|>--- conflicted
+++ resolved
@@ -211,73 +211,13 @@
 
 ---
 
-## Contributors
+### Contributors
+
+
 We are immensely grateful to the following amazing individuals who have contributed their time, effort, and expertise to make this project better. Your contributions, whether through code, documentation, bug reports, or feature suggestions, have been invaluable. Thank you for helping us build and improve CodeCache! 🌟✨
 
 Your dedication and hard work are what drive this project forward, and we couldn't have done it without you. Each contribution, no matter how small, plays a crucial role in our journey towards creating a more efficient and user-friendly tool for developers. 🙌💻
 
 We look forward to your continued support and collaboration. Together, we can achieve even greater heights! 🚀🌐
 
-Thank you once again to all our contributors! Your efforts are truly appreciated. 💖👏
-
-<div align="center">
-   <img src="CONTRIBUTORS.svg">
-</div>
-
-<!-- readme: contributors -start 
-<table>
-	<tbody>
-		<tr>
-            <td align="center">
-                <a href="https://github.com/notsoocool">
-                    <img src="https://avatars.githubusercontent.com/u/35025375?v=4" width="100;" alt="notsoocool"/>
-                    <br />
-                    <sub><b>Yajush Vyas</b></sub>
-                </a>
-            </td>
-            <td align="center">
-                <a href="https://github.com/yashksaini-coder">
-                    <img src="https://avatars.githubusercontent.com/u/115717039?v=4" width="100;" alt="yashksaini-coder"/>
-                    <br />
-                    <sub><b>Yash Kumar Saini</b></sub>
-                </a>
-            </td>
-            <td align="center">
-                <a href="https://github.com/shubhagarwal1">
-                    <img src="https://avatars.githubusercontent.com/u/105449260?v=4" width="100;" alt="shubhagarwal1"/>
-                    <br />
-                    <sub><b>Shubh Agarwal</b></sub>
-                </a>
-            </td>
-            <td align="center">
-                <a href="https://github.com/samyak-aditya">
-                    <img src="https://avatars.githubusercontent.com/u/91079592?v=4" width="100;" alt="samyak-aditya"/>
-                    <br />
-                    <sub><b>Samyak Aditya</b></sub>
-                </a>
-            </td>
-		</tr>
-	<tbody>
-</table>
-<!-- readme: contributors -end -->
-<<<<<<< HEAD
-=======
-
----
-
-<!-- 
-### &#8627; Stargazers
-
-<div align='center'>
-
-[![Stargazers repo roster for @notsoocool/codecache](https://reporoster.com/stars/notsoocool/codecache)](https://github.com/notsoocool/codecache/stargazers)
-
-</div>
-
-### &#8627; Forkers
-<div align='center'>
-
-[![Forkers repo roster for @notsoocool/codecache](https://reporoster.com/forks/notsoocool/codecache)](https://github.com/notsoocool/codecache/network/members)
-
-</div> -->
->>>>>>> db71bb26
+Thank you once again to all our contributors! Your efforts are truly appreciated. 💖👏