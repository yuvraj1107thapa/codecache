"use client";

import Prism from "prismjs";
import Link from "next/link";
import { toast } from "sonner";
import { useTheme } from "next-themes";
import { useState, useEffect, useRef, useCallback } from "react";
import { Badge } from "@/components/ui/badge";
import { Button } from "@/components/ui/button";
import { Skeleton } from "@/components/ui/skeleton";
import {
  Bookmark,
  BookmarkCheck,
  Copy,
  Loader2,
  Filter,
  Star,
} from "lucide-react";

import {
  Card,
  CardContent,
  CardFooter,
  CardHeader,
  CardTitle,
} from "@/components/ui/card";
import "prismjs/components/prism-java";
import "prismjs/components/prism-python";
import "prismjs/components/prism-javascript";
import "prismjs/components/prism-typescript";
import "prismjs/components/prism-css";
import "prismjs/components/prism-csharp";
import "prismjs/components/prism-markup";
import "prismjs/components/prism-json";
import "prismjs/components/prism-bash";
import "prismjs/components/prism-sql";
import "prismjs/components/prism-go";
import {
  DropdownMenu,
  DropdownMenuCheckboxItem,
  DropdownMenuContent,
  DropdownMenuLabel,
  DropdownMenuSeparator,
  DropdownMenuTrigger,
} from "@/components/ui/dropdown-menu";

// Define the snippet type
type Snippet = {
  _id: any;
  title: string;
  language: string;
  code: string;
  tags: string[];
  bookmarkedBy: string[];
  category: string;
  difficulty: string;
  usage: string;
};

export default function Snippets() {
  const { theme } = useTheme();

  const [searchTerm, setSearchTerm] = useState("");
  const [languageFilter, setLanguageFilter] = useState<string[]>([]);
  const [difficultyFilter, setDifficultyFilter] = useState<string[]>([]);

  const [loading, setLoading] = useState(true); // Loading state
  const [snippets, setSnippets] = useState<Snippet[]>([]);
  const [copied, setCopied] = useState<number | null>(null); // For copy feedback
  const snippetsRef = useRef<HTMLDivElement>(null); // Reference to the snippets container
  const [activeSnippetId, setActiveSnippetId] = useState<string | null>(null); // To track active snippet
  const [userId, setUserId] = useState<string | null>(null);
  const [ratings, setRatings] = useState<{ [key: string]: any }>({});
  const [hoveredRating, setHoveredRating] = useState(0);

  // Refs for each snippet card to track visibility
  const snippetRefs = useRef<{ [key: string]: HTMLElement | null }>({});

  useEffect(() => {
    const fetchSnippets = async () => {
      setLoading(true);
      try {
        const response = await fetch("/api/snippets");
        const data = await response.json();
        setSnippets(data);
      } catch (error) {
        console.error("Error fetching snippets:", error);
      } finally {
        setLoading(false);
      }
    };

    const fetchCurrentUser = async () => {
      const response = await fetch("/api/getCurrentUser");
      const userData = await response.json();
      setUserId(userData.id);
    };

    fetchSnippets();
    fetchCurrentUser();
  }, []);

  useEffect(() => {
    const fetchRatings = async (snippetId: string) => {
      try {
        const response = await fetch(`/api/ratings/${snippetId}`);
        const data = await response.json();
        setRatings((prevRatings) => ({
          ...prevRatings,
          [snippetId]: data,
        }));
      } catch (error) {
        console.error("Error fetching ratings:", error);
      }
    };

    snippets.forEach((snippet) => fetchRatings(snippet._id));
  }, [snippets]);

  const handleBookmarkToggle = async (snippetId: string) => {
    try {
      const response = await fetch(`/api/bookmark/${snippetId}`, {
        method: "PATCH",
      });

      if (!response.ok) {
        throw new Error("Failed to toggle bookmark");
      }

      const updatedSnippet = await response.json();
      // Update your state or UI accordingly
      setSnippets(
        snippets.map((snippet) =>
          snippet._id === updatedSnippet._id ? updatedSnippet : snippet
        )
      );

<<<<<<< HEAD
			// Show success toast message
			if (updatedSnippet.bookmarkedBy.includes(userId)) {
				toast.success("Snippet bookmarked");
			} else {
				toast.success("Bookmark removed");
			}
		} catch (error) {
			console.error("Error toggling bookmark:", error);
			toast.error("Error toggling bookmark");
		}
	};
=======
      // Show success toast message
      if (updatedSnippet.bookmarkedBy.includes(userId)) {
        toast.success("Snippet bookmarked");
      } else {
        toast.success("Bookmark removed");
      }
    } catch (error) {
      console.error(error);
      toast.error("Error toggling bookmark");
    }
  };
>>>>>>> 5dc05309

  const handleCopy = (code: string, id: number) => {
    navigator.clipboard.writeText(code).then(() => {
      setCopied(id); // Set the ID of the copied snippet
      toast("Code copied to clipboard");
      setTimeout(() => setCopied(null), 2000); // Reset after 2 seconds
    });
  };

  // Scroll event to observe which snippet is visible
  const handleScroll = useCallback(() => {
    Object.keys(snippetRefs.current).forEach((snippetId) => {
      const ref = snippetRefs.current[snippetId];
      if (ref && ref.getBoundingClientRect().top < window.innerHeight / 2) {
        setActiveSnippetId(snippetId);
      }
    });
  }, []);

  useEffect(() => {
    window.addEventListener("scroll", handleScroll);
    return () => window.removeEventListener("scroll", handleScroll);
  }, [handleScroll]);

  const filteredSnippets = snippets.filter(
    (snippet) =>
      (snippet.title.toLowerCase().includes(searchTerm.toLowerCase()) ||
        snippet.language.toLowerCase().includes(searchTerm.toLowerCase()) ||
        snippet.tags.some((tag) =>
          tag.toLowerCase().includes(searchTerm.toLowerCase())
        )) &&
      (languageFilter.length === 0 ||
        languageFilter.includes(snippet.language)) &&
      (difficultyFilter.length === 0 ||
        difficultyFilter.includes(snippet.difficulty))
  );

  useEffect(() => {
    Prism.highlightAll(); // Reapply syntax highlighting after filtered snippets are rendered
  }, [filteredSnippets, theme, snippets]);

  const languages = Array.from(
    new Set(snippets.map((snippet) => snippet.language))
  );
  const difficulties = Array.from(
    new Set(snippets.map((snippet) => snippet.difficulty))
  );

  if (loading) {
    return (
      <div className="flex">
        <div className="w-3/12">
          <div className="sticky top-24 overflow-auto h-auto flex items-start flex-col gap-3">
            <strong className="p-2">Snippets</strong>
            <Skeleton className="mt-2 h-6 w-48" />
            <Skeleton className="mt-2 h-6 w-48 delay-150" />
            <Skeleton className="mt-2 h-6 w-48 delay-300" />
          </div>
        </div>
        <div className="p-2 pt-8 w-9/12">
          <div className="max-w-screen-2xl mx-auto w-full">
            <Card className="overflow-hidden hover:shadow-lg transition-shadow flex flex-col justify-between min-h-[350px] duration-300">
              <CardHeader className="border-b border-primary-100">
                <Skeleton className="h-6 w-40" />
              </CardHeader>
              <CardContent>
                <div className="h-[200px] w-full flex items-center justify-center">
                  <Loader2 className="size-6 text-slate-300 animate-spin" />
                </div>
              </CardContent>
            </Card>
          </div>
        </div>
      </div>
    );
  }

  return (
    <div className="flex">
      {/* Snippet List */}
      <div className=" w-3/12">
        <div className="sticky top-24 overflow-auto h-[85vh] flex items-start flex-col gap-2">
          <div className=" flex items-center justify-between w-full">
            <strong className="p-2">Snippets</strong>
            <DropdownMenu>
              <DropdownMenuTrigger asChild>
                <Button variant="outline">
                  <Filter className=" h-4 w-4" />
                </Button>
              </DropdownMenuTrigger>
              <DropdownMenuContent className="w-56">
                <DropdownMenuLabel>Language</DropdownMenuLabel>
                <DropdownMenuSeparator />
                {languages.map((lang) => (
                  <DropdownMenuCheckboxItem
                    key={lang}
                    checked={languageFilter.includes(lang)}
                    onCheckedChange={(checked) => {
                      setLanguageFilter((prev) =>
                        checked
                          ? [...prev, lang]
                          : prev.filter((l) => l !== lang)
                      );
                    }}
                  >
                    {lang}
                  </DropdownMenuCheckboxItem>
                ))}
                <DropdownMenuSeparator />
                <DropdownMenuLabel>Difficulty</DropdownMenuLabel>
                <DropdownMenuSeparator />
                {difficulties.map((diff) => (
                  <DropdownMenuCheckboxItem
                    key={diff}
                    checked={difficultyFilter.includes(diff)}
                    onCheckedChange={(checked) => {
                      setDifficultyFilter((prev) =>
                        checked
                          ? [...prev, diff]
                          : prev.filter((d) => d !== diff)
                      );
                    }}
                  >
                    {diff}
                  </DropdownMenuCheckboxItem>
                ))}
              </DropdownMenuContent>
            </DropdownMenu>
          </div>
          {filteredSnippets.map((snippet) => (
            <Button
              key={snippet._id}
              variant={snippet._id === activeSnippetId ? "secondary" : "ghost"}
              onClick={() => {
                const element = document.getElementById(snippet._id);
                if (element) {
                  const elementTop =
                    element.getBoundingClientRect().top + window.scrollY; // Get the element's position relative to the document
                  window.scrollTo({
                    top: elementTop - 100, // Adjust this value for your offset
                    behavior: "smooth", // Smooth scrolling
                  });
                } else {
                  console.error("Element not found for ID:", snippet._id);
                }
              }}
            >
              <span className="text-xs font-medium">{snippet.title}</span>
            </Button>
          ))}
        </div>
      </div>

      {/* Snippet Cards */}
      <div className="p-2 pt-8 w-9/12">
        <div className="grid grid-cols-1 gap-6" ref={snippetsRef}>
          {filteredSnippets.map((snippet) => (
            <Link href={`/snippets/${snippet._id}`} key={snippet._id}>
              <Card
                id={snippet._id}
                ref={(el) => {
                  snippetRefs.current[snippet._id] = el;
                }}
                className="overflow-hidden hover:shadow-lg transition-shadow flex flex-col justify-between duration-300 min-h-[350px]"
              >
                <CardHeader className=" border-b border-primary-100">
                  <CardTitle className="flex justify-between">
                    {snippet.title}
                    <div className="flex gap-10 flex-row-reverse items-center text-xs font-normal">
                      <div className=" flex gap-2">
                        {ratings[snippet._id]?.averageRating.toFixed(1)}
                        <div className=" flex">
                          {[...Array(5)].map((_, index) => {
                            const ratingValue = index + 1;
                            return (
                              <Star
                                key={index}
                                className={`size-4 cursor-pointer transition-all ${
                                  ratingValue <=
                                  (hoveredRating ||
                                    ratings[snippet._id]?.userRating)
                                    ? "text-muted-foreground fill-muted-foreground"
                                    : "text-muted-foreground/50"
                                }`}
                              />
                            );
                          })}
                        </div>
                        <div className=" text-blue-500">
                          {ratings[snippet._id]?.totalRatings || 0} ratings
                        </div>
                      </div>
                    </div>
                  </CardTitle>
                </CardHeader>
                <CardContent className="p-4 relative">
                  <pre className="rounded-md max-h-[300px] overflow-y-auto p-4 overflow-x-auto text-sm">
                    <code className={`language-${snippet.language}`}>
                      {snippet.code}
                    </code>
                  </pre>
                  <Button
                    variant="outline"
                    className="absolute top-8 right-6"
                    onClick={(e) => {
                      e.stopPropagation(); // to prevent page navigation onClick of copy
                      e.nativeEvent.preventDefault(); // to prevent page navigation onClick of copy
                      handleCopy(snippet.code, snippet._id);
                    }}
                  >
                    <Copy size={16} />
                  </Button>
                  <Button
                    className="absolute top-8 right-20"
                    variant="outline"
                    onClick={(e) => {
                      e.preventDefault();
                      if (snippet._id) {
                        handleBookmarkToggle(snippet._id);
                      } else {
                        console.error("Snippet ID is null");
                      }
                    }}
                  >
                    {userId && snippet.bookmarkedBy?.includes(userId) ? (
                      <BookmarkCheck size={16} />
                    ) : (
                      <Bookmark size={16} />
                    )}
                  </Button>
                  <span className="flex justify-end w-full pt-2 text-xs text-muted-foreground pr-1">
                    {snippet.difficulty}
                  </span>
                </CardContent>
                <CardFooter className="bg-primary-50 p-4 flex justify-between items-center">
                  <Badge variant="secondary" className="text-xs font-medium">
                    {snippet.language}
                  </Badge>
                  <div className="flex gap-2">
                    {snippet.tags.map((tag) => (
                      <Badge
                        key={`${snippet._id}-${tag}`}
                        variant="outline"
                        className="text-xs"
                      >
                        {tag}
                      </Badge>
                    ))}
                  </div>
                </CardFooter>
              </Card>
            </Link>
          ))}
        </div>
      </div>
    </div>
  );
}<|MERGE_RESOLUTION|>--- conflicted
+++ resolved
@@ -135,7 +135,6 @@
         )
       );
 
-<<<<<<< HEAD
 			// Show success toast message
 			if (updatedSnippet.bookmarkedBy.includes(userId)) {
 				toast.success("Snippet bookmarked");
@@ -147,19 +146,6 @@
 			toast.error("Error toggling bookmark");
 		}
 	};
-=======
-      // Show success toast message
-      if (updatedSnippet.bookmarkedBy.includes(userId)) {
-        toast.success("Snippet bookmarked");
-      } else {
-        toast.success("Bookmark removed");
-      }
-    } catch (error) {
-      console.error(error);
-      toast.error("Error toggling bookmark");
-    }
-  };
->>>>>>> 5dc05309
 
   const handleCopy = (code: string, id: number) => {
     navigator.clipboard.writeText(code).then(() => {
