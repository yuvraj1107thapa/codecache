--- conflicted
+++ resolved
@@ -30,14 +30,8 @@
 			userId: request.submittedBy,
 			bookmarkedBy: [], // Initialize as empty
 			category: request.category, // Include category
-<<<<<<< HEAD
 			difficulty: request.difficulty, // Include difficulty
 			usage: request.usage // Include usage
-
-=======
-				difficulty: request.difficulty, // Include difficulty
-				usage: request.usage // Include usage
->>>>>>> e6eff3d7
 		});
 
 		await newSnippet.save();
